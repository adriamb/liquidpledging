--- conflicted
+++ resolved
@@ -19,13 +19,8 @@
   console.log(JSON.stringify(st, null, 2));
 };
 
-<<<<<<< HEAD
-describe('LiquidPledging Normal Operation', () => {
-=======
 describe('LiquidPledging test', function () {
   this.timeout(0);
-
->>>>>>> a82cd3a5
   let testrpc;
   let web3;
   let accounts;
