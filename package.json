--- conflicted
+++ resolved
@@ -45,11 +45,8 @@
   "dependencies": {
     "async": "^2.4.0",
     "chai": "^4.1.0",
-<<<<<<< HEAD
     "eth-contract-class": "0.0.4",
     "giveth-common-contracts": "0.4.0"
-=======
     "eth-contract-class": "0.0.6"
->>>>>>> a82cd3a5
   }
 }