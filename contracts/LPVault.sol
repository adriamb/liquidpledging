--- conflicted
+++ resolved
@@ -25,15 +25,8 @@
 ///  this iteration the funds will come often be escaped to the Giveth Multisig
 ///  (safety precaution), but once fully tested and optimized this contract will
 ///  be a safe place to store funds equipped with optional variable time delays
-<<<<<<< HEAD
 ///  to allow for an optional escape hatch to be implemented
 import "giveth-common-contracts/contracts/Escapable.sol";
-
-=======
-///  to allow for an optional escapeHatch to be implemented in case of issues;
-///  future versions of this contract will be enabled for tokens
-import "./Owned.sol";// TODO IMPORT ESCAPABLE :-D...............................???????????????????????????/
->>>>>>> e2be76eb
 
 /// @dev `LiquidPledging` is a basic interface to allow the `LPVault` contract
 ///  to confirm and cancel payments in the `LiquidPledging` contract.
@@ -45,11 +38,7 @@
 
 /// @dev `LPVault` is a higher level contract built off of the `Escapable`
 ///  contract that holds funds for the liquid pledging system.
-<<<<<<< HEAD
 contract LPVault is Escapable {
-=======
-contract LPVault is Owned {// TODO NEEDS TO BE ESCAPABLE!!! AND WE NEED TO ADD A `WITHDRAW PARTIAL` FUNCTION????????????????
->>>>>>> e2be76eb
 
     LiquidPledging public liquidPledging; // LiquidPledging contract's address
     bool public autoPay; // If false, payments will take 2 txs to be completed
@@ -72,36 +61,21 @@
     // @dev An array that contains all the payments for this LPVault
     Payment[] public payments;
 
-<<<<<<< HEAD
     function LPVault(address _escapeHatchCaller, address _escapeHatchDestination)
         Escapable(_escapeHatchCaller, _escapeHatchDestination) public
     {
     }
 
-    /// @dev `liquidPledging` is the only address that can call a function with
-    ///  this modifier
-=======
     /// @dev The attached `LiquidPledging` contract is the only address that can
     ///  call a function with this modifier
->>>>>>> e2be76eb
     modifier onlyLiquidPledging() {
         require(msg.sender == address(liquidPledging));
         _;
     }
-<<<<<<< HEAD
-
-    function () public payable {}
-=======
-    /// @dev Used for testing... SHOULD BE REMOVED FOR MAINNET LAUNCH OR MAYBE NOT????????????????????....................
-    function VaultMock() public pure {
-
-    }
+
     /// @dev The fall back function allows ETH to be deposited into the LPVault
     ///  through a simple send
-    function () public payable {
-
-    }
->>>>>>> e2be76eb
+    function () public payable {}
 
     /// @notice `onlyOwner` used to attach a specific liquidPledging instance
     ///  to this LPvault; keep in mind that once a liquidPledging contract is 
@@ -220,7 +194,6 @@
         return payments.length;
     }
 
-<<<<<<< HEAD
     /// Transfer eth or tokens to the escapeHatchDestination.
     /// Used as a safety mechanism to prevent the vault from holding too much value
     /// before being thoroughly battle-tested.
@@ -242,11 +215,6 @@
         EscapeFundsCalled(_token, _amount);
     }
 
-    event ConfirmPayment(uint indexed idPayment);
-    event CancelPayment(uint indexed idPayment);
-    event AuthorizePayment(uint indexed idPayment, bytes32 indexed ref, address indexed dest, uint amount);
-    event EscapeFundsCalled(address _token, uint _amount);
-=======
     event AutoPaySet();
     event ConfirmPayment(uint indexed idPayment);
     event CancelPayment(uint indexed idPayment);
@@ -256,5 +224,4 @@
         address indexed dest,
         uint amount
         );
->>>>>>> e2be76eb
 }