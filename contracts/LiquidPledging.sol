--- conflicted
+++ resolved
@@ -117,41 +117,36 @@
             } else if (receiver.adminType == PledgeAdminType.Project) {
                 transferOwnershipToProject(idPledge, amount, idReceiver);
             } else if (receiver.adminType == PledgeAdminType.Delegate) {
-<<<<<<< HEAD
-
-                uint recieverDIdx = getDelegateIdx(n, idReceiver);
-                if (n.intendedProject > 0 && recieverDIdx != NOTFOUND) {
+
+                uint recieverDIdx = getDelegateIdx(p, idReceiver);
+                if (p.intendedProject > 0 && recieverDIdx != NOTFOUND) {
                     // if there is an intendedProject and the receiver is in the delegationChain,
                     // then we want to preserve the delegationChain as this is a veto of the
                     // intendedProject by the owner
 
-                    if (recieverDIdx == n.delegationChain.length - 1) {
+                    if (recieverDIdx == p.delegationChain.length - 1) {
                         uint64 toPledge = findOrCreatePledge(
-                            n.owner,
-                            n.delegationChain,
+                            p.owner,
+                            p.delegationChain,
                             0,
                             0,
-                            n.oldPledge,
-                            PaymentState.Pledged);
+                            p.oldPledge,
+                            PledgeState.Pledged);
                         doTransfer(idPledge, toPledge, amount);
                     } else {
-                        undelegate(idPledge, amount, n.delegationChain.length - receiverDIdx - 1);
+                        undelegate(idPledge, amount, p.delegationChain.length - receiverDIdx - 1);
                     }
                 } else {
                     // owner is not vetoing an intendedProject and is transferring the pledge to a delegate,
                     // so we want to reset the delegationChain
-                    idPledge = undelegate(idPledge, amount, n.delegationChain.length);
+                    idPledge = undelegate(
+                        idPledge,
+                        amount,
+                        p.delegationChain.length
+                    );
                     appendDelegate(idPledge, amount, idReceiver);
                 }
                 
-=======
-                idPledge = undelegate(
-                    idPledge,
-                    amount,
-                    p.delegationChain.length
-                );
-                appendDelegate(idPledge, amount, idReceiver);
->>>>>>> 9895c4df
             } else {
                 assert(false);
             }
