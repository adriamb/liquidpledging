--- conflicted
+++ resolved
@@ -21,15 +21,12 @@
     /// @param idDonor Identifier of the donor thats donating.
     /// @param idReceiver To whom it's transfered. Can be the same donor, another
     ///  donor, a delegate or a project
-<<<<<<< HEAD
-    function donate(uint64 idDonor, uint64 idReceiver) payable {// TODO change to `pledge()`
+
+function donate(uint64 idDonor, uint64 idReceiver) payable {
         if (idDonor == 0) {
             idDonor = addDonor('', 259200, ILiquidPledgingPlugin(0x0)); // default to 3 day commitTime
         }
 
-=======
-    function donate(uint64 idDonor, uint64 idReceiver) payable {
->>>>>>> 4a76d51f
         NoteManager storage sender = findManager(idDonor);
 
         checkManagerOwner(sender);
