--- conflicted
+++ resolved
@@ -527,11 +527,7 @@
     ) internal {
         Pledge storage p = findPledge(idPledge);
 
-<<<<<<< HEAD
-        require(getPledgeLevel(n) < MAX_INTERPROJECT_LEVEL);
-=======
-        require(getPledgeLevel(p) < MAX_SUBPROJECT_LEVEL);
->>>>>>> 9895c4df
+        require(getPledgeLevel(p) < MAX_INTERPROJECT_LEVEL);
         require(!isProjectCanceled(idReceiver));
 
         uint64 toPledge = findOrCreatePledge(
