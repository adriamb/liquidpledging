--- conflicted
+++ resolved
@@ -75,13 +75,9 @@
 // Managers functions
 //////
 
-<<<<<<< HEAD
-    function addDonor(string name, uint64 commitTime, ILiquidPledgingPlugin plugin) returns (uint64 idDonor) {
-=======
     /// @notice Creates a donor.
     function addDonor(string name, uint64 commitTime, ILiquidPledgingPlugin plugin
-        ) returns (uint64 idDonor) {//Todo return idManager
->>>>>>> 4a76d51f
+        ) returns (uint64 idDonor) {
 
         idDonor = uint64(managers.length);
 
