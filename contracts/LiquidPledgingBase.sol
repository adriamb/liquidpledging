--- conflicted
+++ resolved
@@ -70,14 +70,10 @@
 // Managers functions
 //////
 
-<<<<<<< HEAD
-    function addDonor(string name, uint64 commitTime) returns (uint64 idManager) {
-=======
-    function addDonor(string name, uint64 commitTime, ILiquidPledgingPlugin plugin) returns (uint64 idDonor) {//Todo return idManager
+    function addDonor(string name, uint64 commitTime, ILiquidPledgingPlugin plugin) returns (uint64 idDonor) {
 
         idDonor = uint64(managers.length);
 
->>>>>>> 5ccf92d5
         managers.push(NoteManager(
             NoteManagerType.Donor,
             msg.sender,
@@ -87,13 +83,7 @@
             false,
             plugin));
 
-<<<<<<< HEAD
-        idManager = uint64(managers.length-1);
-
-        DonorAdded(idManager);
-=======
         DonorAdded(idDonor);
->>>>>>> 5ccf92d5
     }
 
     event DonorAdded(uint64 indexed idDonor);
@@ -128,11 +118,7 @@
             false,
             plugin));
 
-<<<<<<< HEAD
-        DelegateAdded(uint64(managers.length-1));
-=======
-        DeegateAdded(idDelegate);
->>>>>>> 5ccf92d5
+        DelegateAdded(idDelegate);
     }
 
     event DelegateAdded(uint64 indexed idDelegate);
