pragma solidity ^0.4.11;

<<<<<<< HEAD
contract Vault {
    function authorizePayment(bytes32 _ref, address _dest, uint _amount);
}
=======
//TODO REWRITE COMMENTS 

import "./Vault.sol";
>>>>>>> 4410f0b0

contract LiquidPledgingBase {

    uint constant MAX_DELEGATES = 20;  
    uint constant MAX_SUBPROJECT_LEVEL = 20;

    enum NoteManagerType { Donor, Delegate, Project }// todo change name
    enum PaymentState { NotPaid, Paying, Paid }

    // This struct defines the details of each the NoteManager, these NoteManagers can create
    struct NoteManager {// change manager
        NoteManagerType managerType;
        address addr;
        string name;
        uint64 commitTime;  // Only used in donors and projects, its the precommitment time 
        address reviewer;  // Only for project
        bool canceled;      // Only for project
    }

    struct Note {
        uint amount;
        uint64 owner;
        uint64[] delegationChain; //index numbers!!!!!
        uint64 proposedProject; // TODO change the name only used for when delegates are precommiting to a project
        uint64 commitTime;  // At what time the upcoming time will become an owner.
        uint64 oldNote; // this points to the Note[] index that the Note was derived from 
        PaymentState paymentState;
    }

    Note[] notes;
    NoteManager[] managers; // the list of all the note managers 0 is reserved for no manager 
    Vault public vault;

    // this mapping allows you to search for a specific note's index number by the hash of that note 
    mapping (bytes32 => uint64) hNote2ddx;//TODO Fix typo 


/////
// Modifiers
/////

    modifier onlyVault() {
        require(msg.sender == address(vault));
        _;
    }


//////
// Constructor
//////

    function LiquidPledgingBase(address _vault) {
        managers.length = 1; // we reserve the 0 manager
        notes.length = 1; // we reserve the 0 note
        vault = Vault(_vault);
    }


///////
// Managers functions
//////

    function addDonor(string name, uint64 commitTime) {//Todo return idManager
        managers.push(NoteManager(
            NoteManagerType.Donor,
            msg.sender,
            name,
            commitTime,
            0x0,
            false));

        DonorAdded(uint64(managers.length-1));
    }

    event DonorAdded(uint64 indexed idDonor);

    function updateDonor(
        uint64 idDonor, 
        address newAddr,
        string newName,
        uint64 newCommitTime)
    {
        NoteManager storage donor = findManager(idDonor);
        require(donor.managerType == NoteManagerType.Donor);
        require(donor.addr == msg.sender);
        donor.addr = newAddr;
        donor.name = newName;
        donor.commitTime = newCommitTime;
        DonorUpdated(idDonor);
    }

    event DonorUpdated(uint64 indexed idDonor);

    function addDelegate(string name) { //TODO return index number
        managers.push(NoteManager(
            NoteManagerType.Delegate,
            msg.sender,
            name,
            0,
            0x0,
            false));

        DeegateAdded(uint64(managers.length-1));
    }

    event DeegateAdded(uint64 indexed idDelegate);

    function updateDelegate(uint64 idDelegate, address newAddr, string newName) {
        NoteManager storage delegate = findManager(idDelegate);
        require(delegate.managerType == NoteManagerType.Delegate);
        require(delegate.addr == msg.sender);
        delegate.addr = newAddr;
        delegate.name = newName;
        DelegateUpdated(idDelegate);
    }

    event DelegateUpdated(uint64 indexed idDelegate);

    function addProject(string name, address reviewer, uint64 commitTime) {
        managers.push(NoteManager(
            NoteManagerType.Project,
            msg.sender,
            name,
            commitTime,
            reviewer,
            false));

        ProjectAdded(uint64(managers.length-1));
    }

    event ProjectAdded(uint64 indexed idProject);

    function updateProject(uint64 idProject, address newAddr, string newName, uint64 newCommitTime) {
        NoteManager storage project = findManager(idProject);
        require(project.managerType == NoteManagerType.Project);
        require(project.addr == msg.sender);
        project.addr = newAddr;
        project.name = newName;
        project.commitTime = newCommitTime;
        ProjectUpdated(idProject);
    }

<<<<<<< HEAD
    function updateProjectCanceler(uint64 idProject, address newReviewer) {
        NoteManager storage project = findManager(idProject);
        require(project.managerType == NoteManagerType.Project);
        require(project.reviewer == msg.sender);
=======
    function updateProjectReviewer(uint64 idProject, address newReviewer) {
        NoteManager project = findManager(idProject);
        if (project.managerType != NoteManagerType.Project) throw;
        if (project.reviewer != msg.sender) throw;
>>>>>>> 4410f0b0
        project.reviewer = newReviewer;
        ProjectUpdated(idProject);
    }

    event ProjectUpdated(uint64 indexed idManager);


//////////
// Public constant functions
//////////


    function numberOfNotes() constant returns (uint) {
        return notes.length - 1;
    }

    function getNote(uint64 idNote) constant returns(
        uint amount,
        uint64 owner,
        uint64 nDelegates,
        uint64 proposedProject,
        uint64 commitTime,
        uint64 oldNote,
        PaymentState paymentState
    ) {
        Note storage n = findNote(idNote);
        amount = n.amount;
        owner = n.owner;
        nDelegates = uint64(n.delegationChain.length);
        proposedProject = n.proposedProject;
        commitTime = n.commitTime;
        oldNote = n.oldNote;
        paymentState = n.paymentState;
    }
    // This is to return the delegates one by one, because you can not return an array
    function getNoteDelegate(uint64 idNote, uint idxDelegate) constant returns(
        uint64 idDelegate,
        address addr,
        string name
    ) {
        Note storage n = findNote(idNote);
        idDelegate = n.delegationChain[idxDelegate - 1];
        NoteManager storage delegate = findManager(idDelegate);
        addr = delegate.addr;
        name = delegate.name;
    }

    function numberOfNoteManagers() constant returns(uint) {
        return managers.length - 1;
    }

    function getNoteManager(uint64 idManager) constant returns (
        NoteManagerType managerType,
        address addr,
        string name,
        uint64 commitTime,
        address reviewer,
        bool canceled)
    {
        NoteManager storage m = findManager(idManager);
        managerType = m.managerType;
        addr = m.addr;
        name = m.name;
        commitTime = m.commitTime;
        reviewer = m.reviewer;
        canceled = m.canceled;
    }

////////
// Private methods
///////

    // All notes exist... but if the note hasn't been created in this system yet then it wouldn't
    // be in the hash array hNoteddx[]
    // this function creates a balloon if one is not created already... this ballon has 0 for the amount 
    function findNote(
        uint64 owner,
        uint64[] delegationChain,
        uint64 proposedProject,
        uint64 commitTime,
        uint64 oldNote,
        PaymentState paid
        ) internal returns (uint64)
    {
        bytes32 hNote = sha3(owner, delegationChain, proposedProject, commitTime, oldNote, paid);
        uint64 idx = hNote2ddx[hNote];
        if (idx > 0) return idx;
        idx = uint64(notes.length);
        hNote2ddx[hNote] = idx;
        notes.push(Note(0, owner, delegationChain, proposedProject, commitTime, oldNote, paid));
        return idx;
    }

    function findManager(uint64 idManager) internal returns (NoteManager storage) {
        require(idManager < managers.length);
        return managers[idManager];
    }

    function findNote(uint64 idNote) internal returns (Note storage) {
        require(idNote < notes.length);
        return notes[idNote];
    }

    // a constant for the case that a delegate is requested that is not a delegate in the system
    uint64 constant  NOTFOUND = 0xFFFFFFFFFFFFFFFF;
    
    // helper function that searches the delegationChain fro a specific delegate and
    // level of delegation returns their idx in the delegation cahin which reflect their level of authority
    function getDelegateIdx(Note n, uint64 idDelegate) internal returns(uint64) {
        for (uint i=0; i<n.delegationChain.length; i++) {
            if (n.delegationChain[i] == idDelegate) return uint64(i);
        }
        return NOTFOUND;
    }

    // helper function that returns the project level solely to check that there
    // are not too many Projects that violate MAX_SUBPROJECT_LEVEL 
    function getProjectLevel(Note n) internal returns(uint) {
        if (n.oldNote == 0) return 0;//changed
        Note oldN = findNote(n.oldNote);
        return getProjectLevel(oldN) + 1;
    }
    // this makes it easy to cancel projects
    // @param idNote the note that may or may not be cancelled 
    function getOldestNoteNotCanceled(uint64 idNote) internal constant returns(uint64) { //todo rename
        if (idNote == 0) return 0;
        Note storage n = findNote(idNote);
        NoteManager storage owner = findManager(n.owner);
        if (owner.managerType == NoteManagerType.Donor) return idNote;

        // This function calls itself to iterate up the chain to check which 
        // projects are cancelled, confirming that it is returning the Oldest valid Note 
        uint64 parentProject = getOldestNoteNotCanceled(n.oldNote);

        if (owner.canceled) {    // Current project is canceled.
            return parentProject;
        } else if (parentProject == n.oldNote) {   // None of the top projects is canceled
            return idNote;
        } else {                        // Current is not canceled but some ont the top yes
            return parentProject;
        }
    }

<<<<<<< HEAD
    uint64 constant  NOTFOUND = 0xFFFFFFFFFFFFFFFF;
    function getDelegateIdx(Note n, uint64 idDelegate) internal returns(uint64) {
        for (uint i=0; i<n.delegationChain.length; i++) {
            if (n.delegationChain[i] == idDelegate) return uint64(i);
        }
        return NOTFOUND;
    }

    function getProjectLevel(Note n) internal returns(uint) {
        if (n.oldNote == 0) return 1;
        Note storage oldN = findNote(n.oldNote);
        return getProjectLevel(oldN) + 1;
    }
=======
>>>>>>> 4410f0b0

}<|MERGE_RESOLUTION|>--- conflicted
+++ resolved
@@ -1,18 +1,12 @@
 pragma solidity ^0.4.11;
 
-<<<<<<< HEAD
 contract Vault {
     function authorizePayment(bytes32 _ref, address _dest, uint _amount);
 }
-=======
-//TODO REWRITE COMMENTS 
-
-import "./Vault.sol";
->>>>>>> 4410f0b0
 
 contract LiquidPledgingBase {
 
-    uint constant MAX_DELEGATES = 20;  
+    uint constant MAX_DELEGATES = 20;
     uint constant MAX_SUBPROJECT_LEVEL = 20;
 
     enum NoteManagerType { Donor, Delegate, Project }// todo change name
@@ -23,7 +17,7 @@
         NoteManagerType managerType;
         address addr;
         string name;
-        uint64 commitTime;  // Only used in donors and projects, its the precommitment time 
+        uint64 commitTime;  // Only used in donors and projects, its the precommitment time
         address reviewer;  // Only for project
         bool canceled;      // Only for project
     }
@@ -34,16 +28,16 @@
         uint64[] delegationChain; //index numbers!!!!!
         uint64 proposedProject; // TODO change the name only used for when delegates are precommiting to a project
         uint64 commitTime;  // At what time the upcoming time will become an owner.
-        uint64 oldNote; // this points to the Note[] index that the Note was derived from 
+        uint64 oldNote; // this points to the Note[] index that the Note was derived from
         PaymentState paymentState;
     }
 
     Note[] notes;
-    NoteManager[] managers; // the list of all the note managers 0 is reserved for no manager 
+    NoteManager[] managers; // the list of all the note managers 0 is reserved for no manager
     Vault public vault;
 
-    // this mapping allows you to search for a specific note's index number by the hash of that note 
-    mapping (bytes32 => uint64) hNote2ddx;//TODO Fix typo 
+    // this mapping allows you to search for a specific note's index number by the hash of that note
+    mapping (bytes32 => uint64) hNote2ddx;//TODO Fix typo
 
 
 /////
@@ -86,7 +80,7 @@
     event DonorAdded(uint64 indexed idDonor);
 
     function updateDonor(
-        uint64 idDonor, 
+        uint64 idDonor,
         address newAddr,
         string newName,
         uint64 newCommitTime)
@@ -151,17 +145,10 @@
         ProjectUpdated(idProject);
     }
 
-<<<<<<< HEAD
-    function updateProjectCanceler(uint64 idProject, address newReviewer) {
+    function updateProjectReviewer(uint64 idProject, address newReviewer) {
         NoteManager storage project = findManager(idProject);
         require(project.managerType == NoteManagerType.Project);
         require(project.reviewer == msg.sender);
-=======
-    function updateProjectReviewer(uint64 idProject, address newReviewer) {
-        NoteManager project = findManager(idProject);
-        if (project.managerType != NoteManagerType.Project) throw;
-        if (project.reviewer != msg.sender) throw;
->>>>>>> 4410f0b0
         project.reviewer = newReviewer;
         ProjectUpdated(idProject);
     }
@@ -236,7 +223,7 @@
 
     // All notes exist... but if the note hasn't been created in this system yet then it wouldn't
     // be in the hash array hNoteddx[]
-    // this function creates a balloon if one is not created already... this ballon has 0 for the amount 
+    // this function creates a balloon if one is not created already... this ballon has 0 for the amount
     function findNote(
         uint64 owner,
         uint64[] delegationChain,
@@ -267,7 +254,7 @@
 
     // a constant for the case that a delegate is requested that is not a delegate in the system
     uint64 constant  NOTFOUND = 0xFFFFFFFFFFFFFFFF;
-    
+
     // helper function that searches the delegationChain fro a specific delegate and
     // level of delegation returns their idx in the delegation cahin which reflect their level of authority
     function getDelegateIdx(Note n, uint64 idDelegate) internal returns(uint64) {
@@ -278,22 +265,22 @@
     }
 
     // helper function that returns the project level solely to check that there
-    // are not too many Projects that violate MAX_SUBPROJECT_LEVEL 
+    // are not too many Projects that violate MAX_SUBPROJECT_LEVEL
     function getProjectLevel(Note n) internal returns(uint) {
         if (n.oldNote == 0) return 0;//changed
         Note oldN = findNote(n.oldNote);
         return getProjectLevel(oldN) + 1;
     }
     // this makes it easy to cancel projects
-    // @param idNote the note that may or may not be cancelled 
+    // @param idNote the note that may or may not be cancelled
     function getOldestNoteNotCanceled(uint64 idNote) internal constant returns(uint64) { //todo rename
         if (idNote == 0) return 0;
         Note storage n = findNote(idNote);
         NoteManager storage owner = findManager(n.owner);
         if (owner.managerType == NoteManagerType.Donor) return idNote;
 
-        // This function calls itself to iterate up the chain to check which 
-        // projects are cancelled, confirming that it is returning the Oldest valid Note 
+        // This function calls itself to iterate up the chain to check which
+        // projects are cancelled, confirming that it is returning the Oldest valid Note
         uint64 parentProject = getOldestNoteNotCanceled(n.oldNote);
 
         if (owner.canceled) {    // Current project is canceled.
@@ -305,21 +292,4 @@
         }
     }
 
-<<<<<<< HEAD
-    uint64 constant  NOTFOUND = 0xFFFFFFFFFFFFFFFF;
-    function getDelegateIdx(Note n, uint64 idDelegate) internal returns(uint64) {
-        for (uint i=0; i<n.delegationChain.length; i++) {
-            if (n.delegationChain[i] == idDelegate) return uint64(i);
-        }
-        return NOTFOUND;
-    }
-
-    function getProjectLevel(Note n) internal returns(uint) {
-        if (n.oldNote == 0) return 1;
-        Note storage oldN = findNote(n.oldNote);
-        return getProjectLevel(oldN) + 1;
-    }
-=======
->>>>>>> 4410f0b0
-
 }